{
  "name": "@janhq/data-plugin",
  "version": "1.0.12",
  "description": "The Data Connector provides easy access to a data API using the PouchDB engine. It offers accessible data management capabilities.",
  "icon": "https://raw.githubusercontent.com/tailwindlabs/heroicons/88e98b0c2b458553fbadccddc2d2f878edc0387b/src/20/solid/circle-stack.svg",
  "main": "dist/esm/index.js",
  "module": "dist/cjs/module.js",
  "author": "Jan <service@jan.ai>",
  "license": "MIT",
  "activationPoints": [
    "init"
  ],
  "scripts": {
    "build": "tsc -b ./config/tsconfig.esm.json && tsc -b ./config/tsconfig.cjs.json && webpack --config webpack.config.js",
    "postinstall": "electron-rebuild -f -w leveldown@5.6.0 --arch=arm64 && rimraf *.tgz --glob && npm run build",
    "build:publish": "npm pack && cpx *.tgz ../../electron/core/pre-install"
  },
  "exports": {
    "import": "./dist/esm/index.js",
    "require": "./dist/cjs/module.js",
    "default": "./dist/esm/index.js"
  },
  "devDependencies": {
    "cpx": "^1.5.0",
    "node-pre-gyp": "^0.17.0",
    "rimraf": "^3.0.2",
    "ts-loader": "^9.4.4",
    "ts-node": "^10.9.1",
    "typescript": "^5.2.2",
    "webpack": "^5.88.2",
    "webpack-cli": "^5.1.4"
  },
  "bundledDependencies": [
    "pouchdb-node",
    "pouchdb-find"
  ],
  "files": [
    "dist/**",
    "package.json",
    "node_modules"
  ],
  "dependencies": {
    "@janhq/core": "^0.1.7",
<<<<<<< HEAD
    "electron-rebuild": "^3.2.9",
=======
    "leveldown": "^5.6.0",
>>>>>>> 99b80792
    "pouchdb-find": "^8.0.1",
    "pouchdb-node": "^8.0.1"
  },
  "bundleDependencies": [
    "pouchdb-node",
    "pouchdb-find"
  ]
}<|MERGE_RESOLUTION|>--- conflicted
+++ resolved
@@ -41,11 +41,7 @@
   ],
   "dependencies": {
     "@janhq/core": "^0.1.7",
-<<<<<<< HEAD
     "electron-rebuild": "^3.2.9",
-=======
-    "leveldown": "^5.6.0",
->>>>>>> 99b80792
     "pouchdb-find": "^8.0.1",
     "pouchdb-node": "^8.0.1"
   },
