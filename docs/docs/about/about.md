--- conflicted
+++ resolved
@@ -36,11 +36,7 @@
 
 ### Ideal Customer
 
-<<<<<<< HEAD
-Our ideal customer is an AI enthusiast or business who has experienced some limitations with OpenAI, and is keen to find open source alternatives.
-=======
-Our ideal customer is an AI enthusiast or business who has experienced some limitations with current AI solutions and is keen to find open source alternatives. 
->>>>>>> aed74299
+Our ideal customer is an AI enthusiast or business who has experienced some limitations with current AI solutions and is keen to find open source alternatives.
 
 ### Problems
 
@@ -57,12 +53,8 @@
 - Data protection (e.g. personal data or company data)
 - Privacy (e.g. nsfw)
 
-_Customizability_
+_Customisability_
 
-<<<<<<< HEAD
-=======
-*Customisability*
->>>>>>> aed74299
 - Tinkerability (e.g. ability to change model, experiment)
 - Niche Models (e.g. fine-tuned, domain-specific models that outperform OpenAI)
 
@@ -93,15 +85,11 @@
 
 ### Build in Public
 
-<<<<<<< HEAD
-We use Github to build in public, and welcome anyone to join in.
-=======
-We use GitHub to build in public and welcome anyone to join in.  
->>>>>>> aed74299
+We use GitHub to build in public and welcome anyone to join in.
 
 - [Jan's Kanban](https://github.com/orgs/janhq/projects/5)
 - [Jan's Roadmap](https://github.com/orgs/janhq/projects/5/views/29)
-- [Jan's Newsletter](https://newsletter.jan.ai) 
+- [Jan's Newsletter](https://newsletter.jan.ai)
 
 ### Bootstrapped
 
@@ -111,11 +99,7 @@
 
 ### Remote Team
 
-<<<<<<< HEAD
-Jan has a fully-remote team. We are mainly based in the Asia timezone. We use [Discord](https://discord.gg/af6SaTdzpx) and [Github](https://github.com/janhq) to work.
-=======
-Jan has a fully-remote team. We are mainly based in the APAC timezone. We use [Discord](https://discord.gg/af6SaTdzpx) and [Github](https://github.com/janhq) to work. 
->>>>>>> aed74299
+Jan has a fully-remote team. We are mainly based in the APAC timezone. We use [Discord](https://discord.gg/af6SaTdzpx) and [Github](https://github.com/janhq) to work.
 
 ## Contact
 
