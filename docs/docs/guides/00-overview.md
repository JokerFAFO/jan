---
title: Overview
slug: /guides
description: Jan is a ChatGPT-alternative that runs on your own computer, with a local API server.
keywords:
  [
    Jan AI,
    Jan,
    ChatGPT alternative,
    local AI,
    private AI,
    conversational AI,
    no-subscription fee,
    large language model,
  ]
---

<<<<<<< HEAD
Jan is a ChatGPT-alternative that runs on your own computer, with a [local API server](/api-reference).

Jan uses [open-source AI models](/docs/engineering/models), stores data in [open file formats](/developer/file-based), is highly customizable via [extensions](/developer/build-extension).
=======
Jan is a ChatGPT alternative that runs on your own computer, with a [local API server](/guides/using-server).

We believe in the need for an open source AI ecosystem. We're focused on building infra, tooling and [custom models](https://huggingface.co/janhq) to allow open source AIs to compete on a level playing field with proprietary offerings.
>>>>>>> 103b44dd

## Features

- Compatible with [open-source models](/guides/using-models) (GGUF, TensorRT, and remote APIs)
- Compatible with most OSes: [Windows](/install/windows/), [Mac](/install/mac), [Linux](/install/linux), with/without GPU acceleration
- Stores data in [open file formats](/developer/file-based)
- Customizable via [extensions](/developer/build-extension)
- And more in the [roadmap](https://github.com/orgs/janhq/projects/5/views/16). Join us on [Discord](https://discord.gg/5rQ2zTv3be) and tell us what you want to see!

## Why Jan?

#### 💻 Own your AI

Jan runs 100% on your own machine, predictably, privately and offline. No one else can see your conversations, not even us.

#### 🏗️ Extensions

<<<<<<< HEAD
Jan ships with a powerful [extension framework](/developer/build-extension), which allows developers to extend and customize Jan's functionality. In fact, most core modules of Jan are [built as extensions](/developer/architecture) and use the same extensions API.

#### 🗂️ Open File Formats

Jan stores data in a [local folder of non-proprietary files](/developer/architecture). You're never locked-in and can do what you want with your data with extensions, or even a different app.
=======
Jan ships with a local-first, AI-native, and cross platform [extensions framework](/developer/build-extension). Developers can extend and customize everything from functionality to UI to branding. In fact, Jan's current main features are actually built as extensions on top of this framework.

#### 🗂️ Open File Formats

Jan stores data in your [local filesystem](/developer/file-based). Your data never leaves your computer. You are free to delete, export, migrate your data, even to a different platform.
>>>>>>> 103b44dd

#### 🌍 Open Source

Both Jan and [Nitro](https://nitro.jan.ai), our lightweight inference engine, are licensed via the open source [AGPLv3 license](https://github.com/janhq/jan/blob/main/LICENSE).<|MERGE_RESOLUTION|>--- conflicted
+++ resolved
@@ -15,15 +15,9 @@
   ]
 ---
 
-<<<<<<< HEAD
-Jan is a ChatGPT-alternative that runs on your own computer, with a [local API server](/api-reference).
-
-Jan uses [open-source AI models](/docs/engineering/models), stores data in [open file formats](/developer/file-based), is highly customizable via [extensions](/developer/build-extension).
-=======
 Jan is a ChatGPT alternative that runs on your own computer, with a [local API server](/guides/using-server).
 
 We believe in the need for an open source AI ecosystem. We're focused on building infra, tooling and [custom models](https://huggingface.co/janhq) to allow open source AIs to compete on a level playing field with proprietary offerings.
->>>>>>> 103b44dd
 
 ## Features
 
@@ -41,19 +35,11 @@
 
 #### 🏗️ Extensions
 
-<<<<<<< HEAD
-Jan ships with a powerful [extension framework](/developer/build-extension), which allows developers to extend and customize Jan's functionality. In fact, most core modules of Jan are [built as extensions](/developer/architecture) and use the same extensions API.
-
-#### 🗂️ Open File Formats
-
-Jan stores data in a [local folder of non-proprietary files](/developer/architecture). You're never locked-in and can do what you want with your data with extensions, or even a different app.
-=======
 Jan ships with a local-first, AI-native, and cross platform [extensions framework](/developer/build-extension). Developers can extend and customize everything from functionality to UI to branding. In fact, Jan's current main features are actually built as extensions on top of this framework.
 
 #### 🗂️ Open File Formats
 
 Jan stores data in your [local filesystem](/developer/file-based). Your data never leaves your computer. You are free to delete, export, migrate your data, even to a different platform.
->>>>>>> 103b44dd
 
 #### 🌍 Open Source
 
